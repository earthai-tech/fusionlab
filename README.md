--- conflicted
+++ resolved
@@ -6,11 +6,8 @@
 
 # FusionLab 🔥🧪: Igniting Next-Gen Fusion Models
 
-<<<<<<< HEAD
 *_A Modular Library for Temporal Fusion Transformer (TFT) Variants & Beyond_*
-=======
-## A Modular Library for Temporal Fusion Transformer (TFT) Variants
->>>>>>> 8dfeaf67
+
 
 *Extend, experiment, and fuse time-series predictions with state-of-the-art architectures.*
 
@@ -34,7 +31,6 @@
 
 ## ✨ Key Features
 
-<<<<<<< HEAD
 * 🧩 **Modular Components:** Build custom models using reusable blocks:
     * Gated Residual Networks (GRNs)
     * Variable Selection Networks (VSNs)
@@ -60,15 +56,7 @@
 * ⚙️ **TensorFlow Backend:** Currently built on TensorFlow/Keras, leveraging its
     ecosystem. *(Future compatibility with other backends like PyTorch/JAX
     is a design goal but not yet implemented).*
-=======
-- **Modular TFT Implementations**: Build custom TFT variants using reusable components.
-- **Preconfigured Architectures**:
-  - **XTFT** (*Extreme Temporal Fusion Transformer XTFT): High-capacity variant for complex time-series.
-  - **DynamicTFT**: Architecture with runtime-adjustable components.
-  - ...
-- **Framework-Agnostic Design**: Compatible with PyTorch, TensorFlow, or JAX (specify your focus).
-- **Battle-Tested Utilities**: Data loaders, time-series preprocessing, and evaluation metrics.
->>>>>>> 8dfeaf67
+
 
 ---
 
@@ -170,11 +158,10 @@
 
 ## 📄 License
 
-<<<<<<< HEAD
 This project is licensed under the ** BSD-3-Clause**. See the
 [LICENSE](https://www.google.com/search?q=LICENSE) file for details.
-=======
+
+
 ## Note 
 **🌟 Stay in the Fusion Loop!**  
 *Click the "Watch" button above to get notified about the next release — exciting enhancements, new architectures, and experimental features are brewing! 🚀*
->>>>>>> 8dfeaf67
